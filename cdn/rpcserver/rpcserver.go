--- conflicted
+++ resolved
@@ -18,6 +18,7 @@
 
 import (
 	"context"
+	"d7y.io/dragonfly/v2/internal/dferrors"
 	"encoding/json"
 	"fmt"
 	"time"
@@ -185,9 +186,6 @@
 	span.SetAttributes(constants.AttributeTaskID.String(req.TaskId))
 	logger.Infof("get piece tasks: %#s", req)
 	defer func() {
-<<<<<<< HEAD
-		logger.WithTaskID(req.TaskId).Infof("get piece tasks result success: %t", err == nil)
-=======
 		if r := recover(); r != nil {
 			err = dferrors.Newf(base.Code_UnknownError, "get task(%s) piece tasks encounter an panic: %v", req.TaskId, r)
 			span.RecordError(err)
@@ -198,8 +196,6 @@
 			logger.WithTaskID(req.TaskId).Infof("get piece tasks success, availablePieceCount(%d), totalPieceCount(%d), pieceMd5Sign(%s), "+
 				"contentLength(%d)", len(piecePacket.PieceInfos), piecePacket.TotalPiece, piecePacket.PieceMd5Sign, piecePacket.ContentLength)
 		}
-
->>>>>>> 4ebe3572
 	}()
 	seedTask, err := css.service.GetSeedTask(req.TaskId)
 	if err != nil {
